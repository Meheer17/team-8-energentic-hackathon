--- conflicted
+++ resolved
@@ -1,15 +1,9 @@
 {
   "945846353": {
     "state": "solar_onboarding_options",
-<<<<<<< HEAD
     "last_updated": "2025-05-15T17:16:58.054127",
     "address": "Dhd",
     "electricity_consumption": 37.0,
-=======
-    "last_updated": "2025-05-15T21:30:46.077989",
-    "address": "afd",
-    "electricity_consumption": 3.0,
->>>>>>> 5da1a904
     "nfts": [
       {
         "token_id": "nft-9458-grid-1747287572",
@@ -231,7 +225,6 @@
         "currency": "USD",
         "image": "https://m.media-amazon.com/images/I/81wzNbAfgzL._AC_SX679_.jpg"
       }
-<<<<<<< HEAD
     ],
     "selected_provider": "323",
     "selected_subsidy": "458"
@@ -485,8 +478,5 @@
       },
       "estimated_monthly_benefit_usd": 67.5
     }
-=======
-    ]
->>>>>>> 5da1a904
   }
 }